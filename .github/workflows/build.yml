name: Build

on:
  push:

jobs:

  build:
    name: Build
    runs-on: ubuntu-latest

    steps:
    - name: Setup
      uses: actions/setup-go@v2
      with:
        go-version: ^1.14
      id: go

    - uses: actions/cache@v2
      with:
        path: |
          ~/go/pkg/mod
          **/node_modules
        key: ${{ runner.os }}-go-${{ hashFiles('**/go.sum') }}-${{ hashFiles('**/package-lock.json') }}
        restore-keys: |
          ${{ runner.os }}-go-

    - name: Checkout
      uses: actions/checkout@v2
      with:
        fetch-depth: 0

    - name: Install tools
      run: make install

    - name: Assets & UI
      run: make npm assets

    - name: Porcelain
      run: |
        go mod tidy
        test -z "$(git status --porcelain)" || (git status; git diff; false)

    - name: Build
      run: make build

    - name: Lint
      uses: golangci/golangci-lint-action@v2
      with:
        version: v1.33

    - name: Test
      run: make test


  dockerlatest:
    name: Publish :latest
    if: |
      startsWith(github.ref, 'refs/heads/master')
      && ! contains(github.head_ref, 'refs/heads/chore/')
    needs: build
    runs-on: ubuntu-latest

    steps:
    - name: Checkout
      uses: actions/checkout@v2
      with:
        fetch-depth: 0

    - name: Install
      run: curl -sfL https://raw.githubusercontent.com/ldez/seihon/master/godownloader.sh | sudo bash -s -- -b $GOPATH/bin v0.5.1

    - name: Login
      uses: docker/login-action@v1
      with:
        username: ${{ secrets.DOCKER_USER }}
        password: ${{ secrets.DOCKER_PASS }}

    - name: Publish
      run: make publish-latest


  dockerrelease:
    name: Publish :release
    if: "startsWith(github.ref, 'refs/tags')"
    needs: build
    runs-on: ubuntu-latest

    steps:
    - name: Checkout
      uses: actions/checkout@v2
      with:
        ref: refs/heads/master # force master
        fetch-depth: 0

    - name: Install
      run: curl -sfL https://raw.githubusercontent.com/ldez/seihon/master/godownloader.sh | sudo bash -s -- -b $GOPATH/bin v0.5.1

    - name: Login
      uses: docker/login-action@v1
      with:
        username: ${{ secrets.DOCKER_USER }}
        password: ${{ secrets.DOCKER_PASS }}

    - name: Publish
      run: make publish-images


  release:
    name: Release
    if: "startsWith(github.ref, 'refs/tags')"
    needs: build
    runs-on: ubuntu-latest

    steps:
    - name: Checkout
      uses: actions/checkout@v2
      with:
        fetch-depth: 0

    - uses: actions/cache@v2
      with:
        path: |
          ~/go/pkg/mod
          **/node_modules
        key: ${{ runner.os }}-go-${{ hashFiles('**/go.sum') }}-${{ hashFiles('**/package-lock.json') }}
        restore-keys: |
          ${{ runner.os }}-go-

    - name: Set up Go
      uses: actions/setup-go@v2
      with:
        go-version: ^1.14
      id: go

    - name: Prepare Image
      run: |
        make prepare-image
        sed -i -e 's#-ld.*$#& -X github.com/andig/evcc/server/updater.Password=${{ secrets.IMAGE_PASS }}#' buildflags/github.com/andig/evcc/buildflags.txt
        mkdir /home/runner/.config/gokrazy
        echo ${{ secrets.IMAGE_PASS }}> /home/runner/.config/gokrazy/http-password.txt

    - name: Build Image
      run: make image

    - name: Build Root Filesystem
      run: make image-rootfs

    - name: Clean git
      run: |
<<<<<<< HEAD
        git checkout go.*
        rmdir flags buildflags
=======
         git checkout go.*
         rm -rf flags buildflags
>>>>>>> c66c659a

    - name: Create Github Release
      uses: goreleaser/goreleaser-action@v2
      with:
        version: latest
        args: release --rm-dist
      env:
        GITHUB_TOKEN: ${{ secrets.GITHUB_TOKEN }}<|MERGE_RESOLUTION|>--- conflicted
+++ resolved
@@ -148,13 +148,8 @@
 
     - name: Clean git
       run: |
-<<<<<<< HEAD
-        git checkout go.*
-        rmdir flags buildflags
-=======
          git checkout go.*
          rm -rf flags buildflags
->>>>>>> c66c659a
 
     - name: Create Github Release
       uses: goreleaser/goreleaser-action@v2
