[header]
docs = "Documentazione"
blog = "Blog"
github = "GitHub"
login = "Iscrizioni"
about = "Riguardo"
sessions = "Sessioni di ricarica"
settings = "Impostazioni"

[footer.version]
<<<<<<< HEAD
availableLong = "aggiornamento disponibile"
modalTitle = "Aggiornamento disponibile"
modalUpdateStarted = "Evcc ripartirà dopo l'aggiornamento.."
modalInstalledVersion = "Versione correntemente installata"
modalNoReleaseNotes = "Non ci sono note di rilascio disponibili. Altre informazioni circa la nuova versione si trovano qui:"
=======
availableShort = "installare"
availableLong = "nuova versione disponibile"
modalTitle = "Nuova versione disponibile"
modalUpdateStarted = "Avvio della nuova versione di evcc..."
modalInstalledVersion = "Versione installata"
modalNoReleaseNotes = "Nessuna nota di rilascio disponibile. Ulteriori informazioni sulla nuova versione:"
>>>>>>> 804e29f3
modalCancel = "Cancella"
modalUpdate = "Installare"
modalUpdateNow = "Installa ora"
modalDownload = "Download"
modalUpdateStatusStart = "Installazione avviata:"

[notifications]
modalTitle = "Notifiche"
dismissAll = "Rimuovi tutte"

[main.energyflow]
noEnergy = "No Energyflow"
homePower = "Consumo"
pvProduction = "Produzione"
battery = "Batteria"
batteryCharge = "Carica della batteria"
batteryDischarge = "Scarico della batteria"
gridImport = "Uso della rete"
selfConsumption = "Self-consum"
pvExport = "Esportazione di rete"
loadpoints = "Caricabatterie| Caricabatterie | {count} caricabatterie"

[main.mode]
off = "Stop"
minpv = "Min+Solare"
pv = "Solare"
now = "Ora"

[main.loadpoint]
fallbackName = "Punto di ricarica"
power = "Potenza"
charged = "Caricato"
duration = "Durata"
remoteDisabledSoft = "{source}: Ricarica FV adattiva disabilitata"
remoteDisabledHard = "{source}: Disabilitato"

[main.vehicle]
fallbackName = "Veicolo"
vehicleSoC = "Caricato"
targetSoC = "Limite"
none = "Nessun veicolo"
unknown = "Veicolo ospite"
changeVehicle = "Cambia veicolo"
detectionActive = "Rilevamento del veicolo..."

[main.vehicleSoC]
disconnected = "disconesso"
charging = "carica"
ready = "pronto"
connected = "collegato"
vehicleTarget = "Limite veicoli: {soc}%"

[header.theme]
auto = "Design: sistema"
light = "Design: luce"
dark = "Design: scuro"

[footer.savings]
footerShort = "{percent}% solare"
footerLong = "{percent}% di energia solare"
modalTitle = "Panoramica sull'energia di carica"
since = "da quando {since}"
percentTitle = "Energia solare"
percentSelf = "{self} kWh solare"
percentGrid = "{grid} kWh rete"
priceTitle = "Prezzo dell'energia"
priceGrid = "{gridPrice} griglia"
savingsComparedToGrid = "rispetto alla griglia"
savingsTotalEnergy = "{total} kWh totali caricati"
tabTitle = "I miei dati"
priceFeedIn = "{feedInPrice} feed-in"
savingsTitle = "Risparmio"

[footer.community]
tabTitle = "Comunità viva"
power = "Potenza di carica"
powerSub1 = "{activeClients} di {totalClients} partecipanti"
powerSub2 = "in carica..."
greenShare = "Quota solare"
greenShareSub1 = "potere fornito da"
greenShareSub2 = "Solare, e accumulo di batterie"
greenEnergy = "Solare"
greenEnergySub2 = "da ottobre 2022"
greenEnergySub1 = "accusato di evcc"

[footer.telemetry]
optIn = "Voglio contribuire ai miei dati."
optInMoreDetails = "Ulteriori dettagli {0}."
optInMoreDetailsLink = "qui"
optInSponsorship = "È necessaria una sponsorizzazione"

[footer.sponsor]
titleSponsor = "Sei un sostenitore"
titleNoSponsor = "Sosteneteci"
thanks = "Grazie, {sponsor}! Il vostro contributo aiuta a sviluppare ulteriormente l'evcc."
confetti = "Pronti per i coriandoli?"
confettiPromise = "Si ottengono adesivi e confetti digitali ;)" ;)"
becomeSponsor = "Diventa uno sponsor"
sticker = "... o adesivi evcc?"
supportUs = "La nostra missione è rendere il solare la norma. Aiuta evcc pagando quello che vale per te."

[main]
vehicles = "Parcheggio"

[main.loadpointSettings]
vehicle = "Veicolo"
default = "default"
currents = "Corrente di carica"
disclaimerHint = "Nota:"
title = "Impostazioni „{0}”"
disclaimerText = "Le modifiche andranno perse dopo il riavvio del server."

[main.loadpointSettings.minSoC]
label = "Min. carica %"
description = "Per le emergenze. Il veicolo viene „veloce” caricato a {0}% da tutto il solare disponibile, e poi continua con solo il surplus solare."

[main.loadpointSettings.phasesConfigured]
label = "Fasi"
phases_0 = "cambio automatico"
phases_1 = "1 fase"
phases_1_hint = "({min} a {max})"
phases_3 = "3 fasi"
phases_3_hint = "({min} al {max})"

[main.loadpointSettings.maxCurrent]
label = "Corrente massima"

[main.loadpointSettings.minCurrent]
label = "Min. corrente"


[settings]
title = "Impostazioni"

[settings.theme]
label = "Design"
auto = "sistema"
light = "lume"
dark = "scuro"

[settings.language]
label = "Lingua"
auto = "Automatico"

[settings.unit]
label = "Unità"
km = "km"
mi = "miglia"

[settings.telemetry]
label = "Telemetria"

[main.vehicleStatus]
minCharge = "Ricarica minima a {soc}%."
waitForVehicle = "Pronto. In attesa del veicolo..."
vehicleTargetReached = "Limite del veicolo {soc}% raggiunto."
charging = "In carica..."
targetChargePlanned = "Il target di ricarica inizia alle {time}."
targetChargeWaitForVehicle = "Carica bersaglio pronta. In attesa del veicolo..."
pvDisable = "Eccedenza insufficiente. Pausa in {remaining}…"
pvEnable = "Eccedenza disponibile. A partire da {remaining}…"
scale1p = "Riduzione alla potenza monofase in {remaining}…"
scale3p = "Aumento a potenza trifase in {remaining}…"
disconnected = "Disconnesso."
unknown = ""
connected = "Collegato."
targetChargeActive = "Carica target attiva..."

[main.targetCharge]
activate = "Accendi"
title = "Tempo obiettivo"
inactiveLabel = "Tempo obiettivo"
activeLabel = "{time}"
modalTitle = "Imposta orario target"
setTargetTime = "nessuno"
description = "Quando dovrebbe essere addebitato il veicolo a {targetSoC}%?"
tomorrow = "domani"
targetIsInThePast = "Scegli un momento nel futuro, Marty."
experimentalLabel = "Sperimentale"
experimentalText = "Funziona, ma non è perfetto. Segnala un comportamento imprevisto a"
today = "oggi"

[sessions.csv]
odometer = "Chilometraggio (km)"
identifier = "Identificativo"
chargedenergy = "Energia (kWh)"
loadpoint = "Punto di ricarica"
vehicle = "Veicolo"
meterstart = "Inizio contatore (kWh)"
created = "Creato"
finished = "Finito"
meterstop = "Ferma contatore (kWh)"

[main.provider]
login = "accesso"
logout = "scuotere"

[startupError]
description = "Controlla il tuo file di configurazione. Se il messaggio di errore non aiuta, controlla {0}."
discussions = "GitHub Discussioni"
configuration = "Configura"
configFile = "File di configurazione utilizzato:"
lineError = "Errore in {0}."
lineErrorLink = "linea {0}"
fixAndRestart = "Risolvere il problema e riavviare il server."
restartButton = "Ricomincia"
title = "Errore di avvio"
hint = "Nota: potrebbe anche trattarsi di un dispositivo difettoso (inverter, contatore, ...). Controllare le connessioni di rete."

[sessions]
title = "Sessioni di ricarica"
downloadCsv = "Scarica come CSV"
loadpoint = "Punto di ricarica"
vehicle = "Veicolo"
energy = "Caricato"
date = "Periodo"

[offline]
message = "Non connesso a un server."
reload = "Ricaricare?"

[main.targetEnergy]
label = "Limite"
noLimit = "nessuno"<|MERGE_RESOLUTION|>--- conflicted
+++ resolved
@@ -8,20 +8,11 @@
 settings = "Impostazioni"
 
 [footer.version]
-<<<<<<< HEAD
 availableLong = "aggiornamento disponibile"
 modalTitle = "Aggiornamento disponibile"
 modalUpdateStarted = "Evcc ripartirà dopo l'aggiornamento.."
 modalInstalledVersion = "Versione correntemente installata"
 modalNoReleaseNotes = "Non ci sono note di rilascio disponibili. Altre informazioni circa la nuova versione si trovano qui:"
-=======
-availableShort = "installare"
-availableLong = "nuova versione disponibile"
-modalTitle = "Nuova versione disponibile"
-modalUpdateStarted = "Avvio della nuova versione di evcc..."
-modalInstalledVersion = "Versione installata"
-modalNoReleaseNotes = "Nessuna nota di rilascio disponibile. Ulteriori informazioni sulla nuova versione:"
->>>>>>> 804e29f3
 modalCancel = "Cancella"
 modalUpdate = "Installare"
 modalUpdateNow = "Installa ora"
@@ -118,7 +109,7 @@
 titleNoSponsor = "Sosteneteci"
 thanks = "Grazie, {sponsor}! Il vostro contributo aiuta a sviluppare ulteriormente l'evcc."
 confetti = "Pronti per i coriandoli?"
-confettiPromise = "Si ottengono adesivi e confetti digitali ;)" ;)"
+confettiPromise = "Si ottengono adesivi e confetti digitali"
 becomeSponsor = "Diventa uno sponsor"
 sticker = "... o adesivi evcc?"
 supportUs = "La nostra missione è rendere il solare la norma. Aiuta evcc pagando quello che vale per te."
@@ -131,7 +122,7 @@
 default = "default"
 currents = "Corrente di carica"
 disclaimerHint = "Nota:"
-title = "Impostazioni „{0}”"
+title = "Impostazioni {0}"
 disclaimerText = "Le modifiche andranno perse dopo il riavvio del server."
 
 [main.loadpointSettings.minSoC]
@@ -151,7 +142,6 @@
 
 [main.loadpointSettings.minCurrent]
 label = "Min. corrente"
-
 
 [settings]
 title = "Impostazioni"
