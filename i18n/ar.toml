[batterySettings]
batteryLevel = "مستوى البطارية"
legendBottomName = "أولوية المنزل"
legendBottomSubline = "لا تستخدم للشحن"
legendMiddleName = "السيارة أولا"
legendMiddleSubline = "المنزل الثاني"
legendTitle = "كيف يجب استخدام الطاقة الشمسية?"
legendTopAutostart = "يبدأ تلقائيًا"
legendTopName = "بطارية تدعم الشحن"
legendTopSubline = "بدون انقطاع"
modalTitle = "إعدادات البطارية"
note = "ملحوظة: تؤثر هذه الإعدادات فقط على الوضع الشمسي. يتم تعديل سلوك الشحن وفقًا لذلك."
disclaimerText =
disclaimerHint =
capacity =
control =
discharge =

[batterySettings.bufferStart]
full = "عندما أوشكت على الامتلاء"
low = "عندما تكون ممتلئة إلى حد ما"
medium = "عندما نصف ممتلئ"
never = "فقط مع فائض كافٍ"
above =

[config]

[config.form]
example = "مثال"
optional = "اختياري"

[config.main]
addVehicle = "اضف عربة"
edit = "عدّل"
title = "الإعدادات"
vehicles = "عرباتي"
addLoadpoint =
addPvBattery =
yaml =
unconfigured =

[config.validation]
failed = "أخفق"
label = "الحالة"
running = "التحقق من صحة..."
success = "ناجح"
unknown = "غير معروف"
validate = "تحقق من الصحة"

[config.vehicle]
cancel = "الغاء"
delete = "احذف عربة"
titleEdit =
titleAdd =
template =
scooter =
generic =
offline =
validateSave =
save =
online =

[footer]

[footer.community]
greenEnergy = "شمسي"
greenEnergySub1 = "مشحونة بـ evcc"
greenEnergySub2 = "منذ أكتوبر ٢٠٢٢"
greenShare = "حصة الطاقة الشمسية"
greenShareSub1 = "القوة المقدمة من"
greenShareSub2 = "تخزين الطاقة الشمسية وتخزين البطارية"
power = "قوة الشحن"
powerSub1 = "{activeClients} من إجمالي {totalClients} مشاركين"
powerSub2 = "الشحن ..."
tabTitle = "مجتمع مباشر"

[footer.savings]
<<<<<<< HEAD
footerLong = "{percent} من الطاقة الشمسية"
footerShort = "{percent} شمسي\""
=======
footerLong = "{percent}٪ من الطاقة الشمسية"
footerShort = "{percent}٪ شمسي\""
referenceLabel =
percentGrid =
modalTitle =
tabTitle =
priceTitle =
configurePriceCo2 =
moneySaved =
percentTitle =
co2Title =
periodLabel =
referenceGrid =
co2Saved =
percentSelf =


[settings.theme]
auto =
dark =
label =
light =

[settings.unit]
label =
km =
mi =

[main.vehicle]
temp =
vehicleSoc =
unknown =
addVehicle =
targetSoc =
none =
tempLimit =
fallbackName =
detectionActive =
changeVehicle =
notReachable =
moreActions =

[footer.savings.period]
total =
365d =
30d =

[footer.version]
modalUpdateNow =
modalUpdateStarted =
modalCancel =
availableLong =
modalDownload =
modalNoReleaseNotes =
modalInstalledVersion =
modalUpdate =
modalTitle =
modalUpdateStatusStart =

[header]
sessions =
logout =
github =
nativeSettings =
login =
docs =
blog =
about =
needHelp =

[main.energyflow]
battery =
batteryTooltip =
homePower =
loadpoints =
noEnergy =
gridImport =
batteryHold =
batteryCharge =
selfConsumption =
pvProduction =
pvExport =
batteryDischarge =

[main.chargingPlan]
titleTargetCharge =
update =
remove =
none =
time =
active =
goal =
departureTab =
modalTitle =
title =
unsavedChanges =
arrivalTab =
titleMinSoc =
day =

[main.loadpoint]
co2 =
remoteDisabledSoft =
remoteDisabledHard =
solar =
avgPrice =
charged =
price =
fallbackName =
power =
duration =
remaining =

[main.loadpointSettings.phasesConfigured]
phases_0 =
label =
no1p3pSupport =
phases_3 =
phases_3_hint =
phases_1_hint =
phases_1 =

[main.loadpointSettings.minCurrent]
label =

[main.vehicleSoc]
ready =
vehicleLimit =
connected =
disconnected =
charging =

[sessions]
noData =
price =
loadpoint =
csvMonth =
csvTotal =
date =
chargeDuration =
energy =
reallyDelete =
total =
co2 =
avgPower =
avgPrice =
solar =
title =
downloadCsv =
vehicle =

[footer.sponsor]
becomeSponsor =
titleNoSponsor =
thanks =
titleSponsor =
confetti =
sticker =
confettiPromise =
supportUs =

[help]
documentationButton =
restartDescription =
restartButton =
discussionsButton =
logsDescription =
logsButton =
issueButton =
secondaryActions =
primaryActions =
issueDescription =
modalTitle =

[help.restart]
description =
cancel =
disclaimer =
confirm =
modalTitle =

[main.heatingStatus]
charging =
cleanEnergyCharging =
cheapEnergyCharging =
waitForVehicle =

[main.loadpointSettings]
disclaimerHint =
currents =
onlyForSocBasedCharging =
smartCostClean =
smartCostCheap =
default =
vehicle =
title =

[main.mode]
pv =
minpv =
now =
off =

[main.targetCharge]
costLimitIgnore =
descriptionEnergy =
remove =
targetIsAboveVehicleLimit =
targetIsTooFarInTheFuture =
update =
vehicleCapacityRequired =
setTargetTime =
inactiveLabel =
priceLimit =
targetIsInThePast =
currentPlan =
co2Limit =
activate =
tomorrow =
planUnknown =
onlyInPvMode =
title =
targetIsAboveLimit =
planPeriodLabel =
planDuration =
today =
notReachableInTime =
descriptionSoc =
vehicleCapacityDocs =
preview =
planPeriodValue =

[main.targetChargePlan]
unknownPrice =
priceLabel =
timeRange =
chargeDuration =
co2Label =

[main.vehicleStatus]
scale3p =
unknown =
pvDisable =
vehicleLimitReached =
charging =
targetChargeWaitForVehicle =
targetChargePlanned =
waitForVehicle =
cleanEnergyCharging =
disconnected =
climating =
minCharge =
pvEnable =
scale1p =
connected =
cheapEnergyCharging =
targetChargeActive =

[sessions.csv]
created =
chargedenergy =
meterstop =
vehicle =
price =
co2perkwh =
chargeduration =
meterstart =
loadpoint =
finished =
odometer =
priceperkwh =
identifier =
solarpercentage =

[smartCost]
applyToAll =
cheapTitle =
batteryDescription =
loadpointDescription =
none =
priceLimit =
saved =
priceLabel =
activeHours =
cleanTitle =
modalTitle =
co2Label =
co2Limit =
activeHoursLabel =

[startupError]
description =
discussions =
restartButton =
configFile =
lineErrorLink =
fixAndRestart =
title =
hint =
configuration =
lineError =

[loginModal]
cancel =
error =
login =
invalid =
password =
reset =
title =

[main.loadpointSettings.limitSoc]
label =
description =

[main.loadpointSettings.minSoc]
label =
description =

[sessions.filter]
allVehicles =
allLoadpoints =
filter =

[main.provider]
logout =
login =

[settings.fullscreen]
label =
exit =
enter =

[settings.language]
label =
auto =

[notifications]
dismissAll =
modalTitle =
logs =

[session]
finished =
price =
cancel =
date =
delete =
meter =
title =
meterstart =
odometer =
started =
co2 =
meterstop =

[settings]
title =

[config.deviceValue]
current =
phaseCurrents =
range =
energy =
odometer =
phaseVoltages =
phasePowers =
soc =
chargedEnergy =
capacity =
chargeStatus =
enabled =
socLimit =
power =

[config.grid]
titleAdd =
titleEdit =

[config.pv]
titleEdit =
titleAdd =

[config.section]
general =
system =

[config.system]
logs =
restartRequiredDescription =
restart =
restartingMessage =
restartingDescription =
restartRequiredMessage =

[footer.telemetry]
optInSponsorship =
optIn =
optInMoreDetails =
optInMoreDetailsLink =

[log]
levelLabel =
download =
areas =
areaLabel =
search =
noResults =
update =
showAll =
title =

[main.targetEnergy]
label =
noLimit =

[passwordModal]
empty =
description =
error =
noMatch =
newPassword =
labelRepeat =
labelNew =
labelCurrent =
titleUpdate =
titleNew =
updatePassword =

[offline]
reload =
message =

[settings.hiddenFeatures]
label =
value =

[config.meter]
validateSave =
save =
cancel =
template =
delete =
titleChoice =

[config.title]
description =
title =
label =

[config.battery]
titleEdit =
titleAdd =

[config.options.endianness]
little =
big =

[settings.sponsorToken]
hint =
expires =
getNew =

[config.options.schema]
http =
https =

[settings.telemetry]
label =

[config.general]
cancel =
save =

[main]
vehicles =

[main.loadpointSettings.maxCurrent]
label =
>>>>>>> 95454f6f
<|MERGE_RESOLUTION|>--- conflicted
+++ resolved
@@ -75,487 +75,5 @@
 tabTitle = "مجتمع مباشر"
 
 [footer.savings]
-<<<<<<< HEAD
 footerLong = "{percent} من الطاقة الشمسية"
-footerShort = "{percent} شمسي\""
-=======
-footerLong = "{percent}٪ من الطاقة الشمسية"
-footerShort = "{percent}٪ شمسي\""
-referenceLabel =
-percentGrid =
-modalTitle =
-tabTitle =
-priceTitle =
-configurePriceCo2 =
-moneySaved =
-percentTitle =
-co2Title =
-periodLabel =
-referenceGrid =
-co2Saved =
-percentSelf =
-
-
-[settings.theme]
-auto =
-dark =
-label =
-light =
-
-[settings.unit]
-label =
-km =
-mi =
-
-[main.vehicle]
-temp =
-vehicleSoc =
-unknown =
-addVehicle =
-targetSoc =
-none =
-tempLimit =
-fallbackName =
-detectionActive =
-changeVehicle =
-notReachable =
-moreActions =
-
-[footer.savings.period]
-total =
-365d =
-30d =
-
-[footer.version]
-modalUpdateNow =
-modalUpdateStarted =
-modalCancel =
-availableLong =
-modalDownload =
-modalNoReleaseNotes =
-modalInstalledVersion =
-modalUpdate =
-modalTitle =
-modalUpdateStatusStart =
-
-[header]
-sessions =
-logout =
-github =
-nativeSettings =
-login =
-docs =
-blog =
-about =
-needHelp =
-
-[main.energyflow]
-battery =
-batteryTooltip =
-homePower =
-loadpoints =
-noEnergy =
-gridImport =
-batteryHold =
-batteryCharge =
-selfConsumption =
-pvProduction =
-pvExport =
-batteryDischarge =
-
-[main.chargingPlan]
-titleTargetCharge =
-update =
-remove =
-none =
-time =
-active =
-goal =
-departureTab =
-modalTitle =
-title =
-unsavedChanges =
-arrivalTab =
-titleMinSoc =
-day =
-
-[main.loadpoint]
-co2 =
-remoteDisabledSoft =
-remoteDisabledHard =
-solar =
-avgPrice =
-charged =
-price =
-fallbackName =
-power =
-duration =
-remaining =
-
-[main.loadpointSettings.phasesConfigured]
-phases_0 =
-label =
-no1p3pSupport =
-phases_3 =
-phases_3_hint =
-phases_1_hint =
-phases_1 =
-
-[main.loadpointSettings.minCurrent]
-label =
-
-[main.vehicleSoc]
-ready =
-vehicleLimit =
-connected =
-disconnected =
-charging =
-
-[sessions]
-noData =
-price =
-loadpoint =
-csvMonth =
-csvTotal =
-date =
-chargeDuration =
-energy =
-reallyDelete =
-total =
-co2 =
-avgPower =
-avgPrice =
-solar =
-title =
-downloadCsv =
-vehicle =
-
-[footer.sponsor]
-becomeSponsor =
-titleNoSponsor =
-thanks =
-titleSponsor =
-confetti =
-sticker =
-confettiPromise =
-supportUs =
-
-[help]
-documentationButton =
-restartDescription =
-restartButton =
-discussionsButton =
-logsDescription =
-logsButton =
-issueButton =
-secondaryActions =
-primaryActions =
-issueDescription =
-modalTitle =
-
-[help.restart]
-description =
-cancel =
-disclaimer =
-confirm =
-modalTitle =
-
-[main.heatingStatus]
-charging =
-cleanEnergyCharging =
-cheapEnergyCharging =
-waitForVehicle =
-
-[main.loadpointSettings]
-disclaimerHint =
-currents =
-onlyForSocBasedCharging =
-smartCostClean =
-smartCostCheap =
-default =
-vehicle =
-title =
-
-[main.mode]
-pv =
-minpv =
-now =
-off =
-
-[main.targetCharge]
-costLimitIgnore =
-descriptionEnergy =
-remove =
-targetIsAboveVehicleLimit =
-targetIsTooFarInTheFuture =
-update =
-vehicleCapacityRequired =
-setTargetTime =
-inactiveLabel =
-priceLimit =
-targetIsInThePast =
-currentPlan =
-co2Limit =
-activate =
-tomorrow =
-planUnknown =
-onlyInPvMode =
-title =
-targetIsAboveLimit =
-planPeriodLabel =
-planDuration =
-today =
-notReachableInTime =
-descriptionSoc =
-vehicleCapacityDocs =
-preview =
-planPeriodValue =
-
-[main.targetChargePlan]
-unknownPrice =
-priceLabel =
-timeRange =
-chargeDuration =
-co2Label =
-
-[main.vehicleStatus]
-scale3p =
-unknown =
-pvDisable =
-vehicleLimitReached =
-charging =
-targetChargeWaitForVehicle =
-targetChargePlanned =
-waitForVehicle =
-cleanEnergyCharging =
-disconnected =
-climating =
-minCharge =
-pvEnable =
-scale1p =
-connected =
-cheapEnergyCharging =
-targetChargeActive =
-
-[sessions.csv]
-created =
-chargedenergy =
-meterstop =
-vehicle =
-price =
-co2perkwh =
-chargeduration =
-meterstart =
-loadpoint =
-finished =
-odometer =
-priceperkwh =
-identifier =
-solarpercentage =
-
-[smartCost]
-applyToAll =
-cheapTitle =
-batteryDescription =
-loadpointDescription =
-none =
-priceLimit =
-saved =
-priceLabel =
-activeHours =
-cleanTitle =
-modalTitle =
-co2Label =
-co2Limit =
-activeHoursLabel =
-
-[startupError]
-description =
-discussions =
-restartButton =
-configFile =
-lineErrorLink =
-fixAndRestart =
-title =
-hint =
-configuration =
-lineError =
-
-[loginModal]
-cancel =
-error =
-login =
-invalid =
-password =
-reset =
-title =
-
-[main.loadpointSettings.limitSoc]
-label =
-description =
-
-[main.loadpointSettings.minSoc]
-label =
-description =
-
-[sessions.filter]
-allVehicles =
-allLoadpoints =
-filter =
-
-[main.provider]
-logout =
-login =
-
-[settings.fullscreen]
-label =
-exit =
-enter =
-
-[settings.language]
-label =
-auto =
-
-[notifications]
-dismissAll =
-modalTitle =
-logs =
-
-[session]
-finished =
-price =
-cancel =
-date =
-delete =
-meter =
-title =
-meterstart =
-odometer =
-started =
-co2 =
-meterstop =
-
-[settings]
-title =
-
-[config.deviceValue]
-current =
-phaseCurrents =
-range =
-energy =
-odometer =
-phaseVoltages =
-phasePowers =
-soc =
-chargedEnergy =
-capacity =
-chargeStatus =
-enabled =
-socLimit =
-power =
-
-[config.grid]
-titleAdd =
-titleEdit =
-
-[config.pv]
-titleEdit =
-titleAdd =
-
-[config.section]
-general =
-system =
-
-[config.system]
-logs =
-restartRequiredDescription =
-restart =
-restartingMessage =
-restartingDescription =
-restartRequiredMessage =
-
-[footer.telemetry]
-optInSponsorship =
-optIn =
-optInMoreDetails =
-optInMoreDetailsLink =
-
-[log]
-levelLabel =
-download =
-areas =
-areaLabel =
-search =
-noResults =
-update =
-showAll =
-title =
-
-[main.targetEnergy]
-label =
-noLimit =
-
-[passwordModal]
-empty =
-description =
-error =
-noMatch =
-newPassword =
-labelRepeat =
-labelNew =
-labelCurrent =
-titleUpdate =
-titleNew =
-updatePassword =
-
-[offline]
-reload =
-message =
-
-[settings.hiddenFeatures]
-label =
-value =
-
-[config.meter]
-validateSave =
-save =
-cancel =
-template =
-delete =
-titleChoice =
-
-[config.title]
-description =
-title =
-label =
-
-[config.battery]
-titleEdit =
-titleAdd =
-
-[config.options.endianness]
-little =
-big =
-
-[settings.sponsorToken]
-hint =
-expires =
-getNew =
-
-[config.options.schema]
-http =
-https =
-
-[settings.telemetry]
-label =
-
-[config.general]
-cancel =
-save =
-
-[main]
-vehicles =
-
-[main.loadpointSettings.maxCurrent]
-label =
->>>>>>> 95454f6f
+footerShort = "{percent} شمسي\""