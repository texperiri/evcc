[header]
sessions = "Ladevorgänge"
settings = "Einstellungen"
docs = "Dokumentation"
blog = "Blog"
github = "GitHub"
login = "Fahrzeug Logins"
about = "Über"

[settings]
title = "Einstellungen"

[settings.theme]
label = "Design"
auto = "System"
light = "Hell"
dark = "Dunkel"

[settings.language]
label = "Sprache"
auto = "Automatisch"

[settings.unit]
label = "Einheit"
km = "Km"
mi = "Meilen"

[settings.telemetry]
label = "Telemetrie"

[footer.version]
<<<<<<< HEAD
availableLong = "Update verfügbar"
modalTitle = "Update verfügbar"
modalUpdateStarted = "Nach der Aktualisierung wird evcc neu gestartet."
modalInstalledVersion = "Aktuell installierte Version"
modalNoReleaseNotes = "Keine Releasenotes verfügbar. Mehr Informationen zur neuen Version findest du hier:"
=======
availableShort = "Installieren"
availableLong = "Neue Version verfügbar"
modalTitle = "Neue Version verfügbar"
modalUpdateStarted = "Starte die neue Version von evcc..."
modalInstalledVersion = "Installierte Version"
modalNoReleaseNotes = "Keine Versionshinweise verfügbar. Mehr Informationen zur neuen Version:"
>>>>>>> 804e29f3
modalCancel = "Abbrechen"
modalUpdate = "Installieren"
modalUpdateNow = "Jetzt installieren"
modalDownload = "Download"
modalUpdateStatusStart = "Installation gestartet:"

[footer.savings]
tabTitle = "Meine Daten"
footerShort = "{percent}% Sonne"
footerLong = "{percent}% Sonnenenergie"
modalTitle = "Auswertung Ladeenergie"
since = "seit {since}"
percentTitle = "Sonnenenergie"
percentSelf = "{self} kWh Sonne"
percentGrid = "{grid} kWh Netz"
priceTitle = "Energiepreis"
priceFeedIn = "{feedInPrice} Einspeisung"
priceGrid = "{gridPrice} Netz"
savingsTitle = "Ersparnis"
savingsComparedToGrid = "gegenüber Netzbezug"
savingsTotalEnergy = "{total} kWh geladen"

[footer.community]
tabTitle = "Live-Community"
power = "Ladeleistung"
powerSub1 = "{activeClients} von {totalClients} Nutzern"
powerSub2 = "laden..."
greenShare = "Sonnenanteil"
greenShareSub1 = "Leistung kommt von"
greenShareSub2 = "aus PV & Hausakku"
greenEnergy = "Sonne"
greenEnergySub1 = "über evcc geladen"
greenEnergySub2 = "seit Oktober 2022"

[footer.telemetry]
optIn = "Ich möchte meine Ladedaten mit der Community teilen."
optInMoreDetails = "Mehr Details {0}."
optInMoreDetailsLink = "hier"
optInSponsorship = "Sponsoring erforderlich."

[footer.sponsor]
titleSponsor = "Du bist Unterstützer"
titleNoSponsor = "Unterstütze uns"
thanks = "Vielen Dank, {Sponsor}! Dein Beitrag hilft, evcc weiterzuentwickeln."
confetti = "Lust auf Konfetti?"
supportUs = "Unsere Mission: Sonne tanken zum Standard machen. Hilf uns und unterstütze evcc finanziell."
sticker = "…oder evcc Sticker?"
confettiPromise = "Es gibt auch Sticker und digitales Konfetti ;)"
becomeSponsor = "Sponsor werden"

[notifications]
modalTitle = "Meldungen"
dismissAll = "Meldungen entfernen"

[main]
vehicles = "Parkplatz"

[main.energyflow]
noEnergy = "Kein Messwerte"
homePower = "Verbrauch"
pvProduction = "Erzeugung"
loadpoints = "Ladepunkt | Ladepunkt | {count} Ladepunkte"
battery = "Batterie"
batteryCharge = "Batterie laden"
batteryDischarge = "Batterie entladen"
gridImport = "Netzbezug"
selfConsumption = "Eigenverbrauch"
pvExport = "Einspeisung"

[main.mode]
off = "Aus"
minpv = "Min+PV"
pv = "PV"
now = "Schnell"

[main.loadpoint]
fallbackName = "Ladepunkt"
remoteDisabledSoft = "{source}: Adaptives PV-Laden deaktiviert"
remoteDisabledHard = "{source}: Deaktiviert"
power = "Leistung"
charged = "Geladen"
duration = "Dauer"
remaining = "Restzeit"

[main.loadpointSettings]
title = "Einstellungen „{0}”"
vehicle = "Fahrzeug"
currents = "Ladestrom"
default = "default"
disclaimerHint = "Hinweis:"
disclaimerText = "Änderungen gehen nach einem Neustart des Servers verloren."

[main.loadpointSettings.minSoC]
label = "Min. Ladung %"
description = "Reichweite für Notfälle. Fahrzeug wird im PV-Modus „schnell” auf {0}% geladen. Danach weiter mit PV-Überschuss."

[main.loadpointSettings.phasesConfigured]
label = "Phasen"
phases_0 = "automatischer Wechsel"
phases_1 = "1-phasig"
phases_1_hint = "({min} bis {max})"
phases_3 = "3-phasig"
phases_3_hint = "({min} bis {max})"

[main.loadpointSettings.maxCurrent]
label = "Max. Ladestrom"

[main.loadpointSettings.minCurrent]
label = "Min. Ladestrom"

[main.vehicle]
fallbackName = "Fahrzeug"
vehicleSoC = "Ladestand"
targetSoC = "Ladeziel"
none = "Kein Fahrzeug"
unknown = "Gastfahrzeug"
changeVehicle = "Fahrzeug ändern"
detectionActive = "Fahrzeugerkennung läuft..."

[main.vehicleSoC]
disconnected = "getrennt"
charging = "lädt"
ready = "bereit"
connected = "verbunden"
vehicleTarget = "Fahrzeuglimit: {soc}%"

[main.vehicleStatus]
minCharge = "Mindestladung bis {soc}%."
waitForVehicle = "Ladebereit. Warte auf Fahrzeug..."
vehicleTargetReached = "Fahrzeuglimit {soc}% erreicht."
charging = "Ladevorgang aktiv..."
targetChargePlanned = "Zielladen geplant. Ladung startet {time} Uhr."
targetChargeWaitForVehicle = "Zielladen bereit. Warte auf Fahrzeug."
targetChargeActive = "Zielladen aktiv."
connected = "Verbunden."
pvDisable = "Zu wenig Überschuss. Pausiere in {remaining}."
pvEnable = "Überschuss verfügbar. Starte in {remaining}."
scale1p = "Reduziere auf einphasig in {remaining}."
scale3p = "Erhöhe auf dreiphasig in {remaining}."
disconnected = "Nicht verbunden."
unknown = ""

[main.provider]
login = "anmelden"
logout = "abmelden"

[main.targetCharge]
title = "Zielzeit"
inactiveLabel = "Zielzeit"
activeLabel = "{time}"
modalTitle = "Zielzeit festlegen"
setTargetTime = "keine"
description = "Wann soll das Fahrzeug auf {targetSoC}% geladen sein?"
today = "heute"
tomorrow = "morgen"
targetIsInThePast = "Wähle einen Zeitpunkt in der Zukunft, Marty."
remove = "Entfernen"
activate = "Aktivieren"
experimentalLabel = "Experimentell"
experimentalText = "Dieses Feature funktioniert, ist aber noch nicht perfekt. Bitte melde unerwartetes Verhalten in unseren"

[main.targetEnergy]
label = "Ladeziel"
noLimit = "keins"

[startupError]
title = "Fehler beim Starten"
description = "Bitte überprüfe deine Konfigurationsdatei. Sollte dir die Fehlermeldung nicht weiterhelfen, suche in unseren {0} nach einer Lösung."
discussions = "GitHub Diskussionen"
hint = "Hinweis: Ein weiterer Grund könnte ein fehlerhaftes Gerät (Wechselrichter, Zähler, ...) sein. Überprüfe deine Netzwerkverbindungen."
configuration = "Konfiguration"
configFile = "Verwendete Konfigurationsdatei:"
lineError = "In {0} wurde ein Fehler gefunden."
lineErrorLink = "Zeile {0}"
fixAndRestart = "Behebe das Problem und starte den Server neu."
restartButton = "Neu starten"

[sessions]
title = "Ladevorgänge"
downloadCsv = "Als CSV herunterladen"
loadpoint = "Ladepunkt"
vehicle = "Fahrzeug"
energy = "Geladen"
date = "Zeitraum"

[sessions.csv]
loadpoint = "Ladepunkt"
vehicle = "Fahrzeug"
odometer = "Kilometerstand (km)"
identifier = "Kennung"
chargedenergy = "Energie (kWh)"
meterstart = "Anfangszählerstand (kWh)"
meterstop = "Endzählerstand (kWh)"
created = "Startzeit"
finished = "Endzeit"

[offline]
message = "Keine Verbindung zum Server."
reload = "Erneut laden?"<|MERGE_RESOLUTION|>--- conflicted
+++ resolved
@@ -29,20 +29,11 @@
 label = "Telemetrie"
 
 [footer.version]
-<<<<<<< HEAD
-availableLong = "Update verfügbar"
-modalTitle = "Update verfügbar"
-modalUpdateStarted = "Nach der Aktualisierung wird evcc neu gestartet."
-modalInstalledVersion = "Aktuell installierte Version"
-modalNoReleaseNotes = "Keine Releasenotes verfügbar. Mehr Informationen zur neuen Version findest du hier:"
-=======
-availableShort = "Installieren"
 availableLong = "Neue Version verfügbar"
 modalTitle = "Neue Version verfügbar"
 modalUpdateStarted = "Starte die neue Version von evcc..."
 modalInstalledVersion = "Installierte Version"
 modalNoReleaseNotes = "Keine Versionshinweise verfügbar. Mehr Informationen zur neuen Version:"
->>>>>>> 804e29f3
 modalCancel = "Abbrechen"
 modalUpdate = "Installieren"
 modalUpdateNow = "Jetzt installieren"
@@ -86,11 +77,11 @@
 [footer.sponsor]
 titleSponsor = "Du bist Unterstützer"
 titleNoSponsor = "Unterstütze uns"
-thanks = "Vielen Dank, {Sponsor}! Dein Beitrag hilft, evcc weiterzuentwickeln."
+thanks = "Vielen Dank, {sponsor}! Dein Beitrag hilft, evcc weiterzuentwickeln."
 confetti = "Lust auf Konfetti?"
 supportUs = "Unsere Mission: Sonne tanken zum Standard machen. Hilf uns und unterstütze evcc finanziell."
 sticker = "…oder evcc Sticker?"
-confettiPromise = "Es gibt auch Sticker und digitales Konfetti ;)"
+confettiPromise = "Es gibt auch Sticker und digitales Konfetti"
 becomeSponsor = "Sponsor werden"
 
 [notifications]
@@ -128,7 +119,7 @@
 remaining = "Restzeit"
 
 [main.loadpointSettings]
-title = "Einstellungen „{0}”"
+title = "Einstellungen {0}s"
 vehicle = "Fahrzeug"
 currents = "Ladestrom"
 default = "default"
